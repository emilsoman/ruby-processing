# Here's a little library for using swing JFileChooser.
# in ruby-processing, borrose heavily from control_panel

module FileChooser
  ##
  # FileFilter is abstract, requires accept and getDescription
  ##
  
  require 'pathname'
  JXChooser = Java::javax::swing::JFileChooser
  JFile = Java::java::io::File  
  System = Java::JavaLang::System
  
  class Filter < Java::javax::swing::filechooser::FileFilter
    attr_reader :description, :extensions   
    def define(description, extensions)
      @description = description
      @extensions = extensions
    end
<<<<<<< HEAD

    def accept fobj  # careful do not get too cute with next line
      return true if extensions.include? File.extname(fobj.to_s).downcase
      return fobj.isDirectory
=======
    
    def accept fobj
      return true if extensions.include?(File.extname(fobj.to_s).downcase)
      return true if fobj.isDirectory
>>>>>>> d7f2bfc0
    end

    
    def getDescription
      description
    end
  end
  
  class RXChooser
    java_import javax.swing.UIManager
    require 'rbconfig'
    HOST = 'host_os'
    UHOME = 'user.home'
    UDIR = 'user.dir'
    OS = case RbConfig::CONFIG[HOST]
    # Detect OS      
    when /darwin/      then :mac
    when /mswin|mingw/ then :windows
    else
      :unix
    end
    
    def initialize
      @chooser = JXChooser.new
    end
    
    def look_feel lf = "Metal"
      lafs = javax.swing.UIManager::getInstalledLookAndFeels.select{|info| info.getName.eql? lf}
      javax.swing.UIManager::setLookAndFeel(lafs[0].getClassName) if lafs.size > 0
    end
    
    def set_filter description, extensions
      filter = FileChooser::Filter.new
      filter.define(description, extensions)
      @chooser.setFileFilter(filter)
    end
    
    def display
      if :windows == OS
        @chooser.setCurrentDirectory(JFile.new(System.getProperty(UDIR)))
      else
        @chooser.setCurrentDirectory(JFile.new(System.getProperty(UHOME)))
      end      
      success = @chooser.show_open_dialog($app)
      if success == JXChooser::APPROVE_OPTION
        return Pathname.new(@chooser.get_selected_file.get_absolute_path).to_s
      else
        nil
      end
    end

    def dispose
      @chooser = nil
    end

  end
  
  module InstanceMethods
    def file_chooser
      @chooser = RXChooser.new
      return @chooser unless block_given?
      yield(@chooser)
    end
  end
end

Processing::App.send :include, FileChooser::InstanceMethods<|MERGE_RESOLUTION|>--- conflicted
+++ resolved
@@ -17,17 +17,10 @@
       @description = description
       @extensions = extensions
     end
-<<<<<<< HEAD
-
-    def accept fobj  # careful do not get too cute with next line
-      return true if extensions.include? File.extname(fobj.to_s).downcase
-      return fobj.isDirectory
-=======
     
     def accept fobj
       return true if extensions.include?(File.extname(fobj.to_s).downcase)
       return true if fobj.isDirectory
->>>>>>> d7f2bfc0
     end
 
     
